#
# Copyright 2021 Red Hat Inc.
# SPDX-License-Identifier: Apache-2.0
#
"""Report Processing Orchestrator."""
import logging

from celery import chord
from celery import group

from api.common import log_json
from api.models import Provider
from api.utils import DateHelper
from hcs.tasks import collect_hcs_report_data_from_manifest
from hcs.tasks import HCS_QUEUE
from masu.config import Config
from masu.database.provider_db_accessor import ProviderDBAccessor
from masu.external.account_label import AccountLabel
from masu.external.accounts_accessor import AccountsAccessor
from masu.external.accounts_accessor import AccountsAccessorError
from masu.external.date_accessor import DateAccessor
from masu.external.report_downloader import ReportDownloader
from masu.external.report_downloader import ReportDownloaderError
from masu.processor import disable_cloud_source_processing
from masu.processor import disable_source
from masu.processor.tasks import get_report_files
from masu.processor.tasks import GET_REPORT_FILES_QUEUE
from masu.processor.tasks import record_all_manifest_files
from masu.processor.tasks import record_report_status
from masu.processor.tasks import remove_expired_data
from masu.processor.tasks import summarize_reports
from masu.processor.tasks import SUMMARIZE_REPORTS_QUEUE
from masu.processor.worker_cache import WorkerCache

LOG = logging.getLogger(__name__)


class Orchestrator:
    """
    Orchestrator for report processing.

    Top level object which is responsible for:
    * Maintaining a current list of accounts
    * Ensuring that reports are downloaded and processed for all accounts.

    """

    def __init__(self, billing_source=None, provider_uuid=None, bill_date=None, queue_name=None, **kwargs):
        """
        Orchestrator for processing.

        Args:
            billing_source (String): Individual account to retrieve.

        """
        self.date_accessor = DateAccessor()
        self.worker_cache = WorkerCache()
        self.billing_source = billing_source
        self.bill_date = bill_date
        self.provider_uuid = provider_uuid
        self.queue_name = queue_name
        self.ingress_reports = kwargs.get("ingress_reports")
        self.ingress_report_uuid = kwargs.get("ingress_report_uuid")
        self._accounts, self._polling_accounts = self.get_accounts(self.billing_source, self.provider_uuid)
        self._summarize_reports = kwargs.get("summarize_reports", True)

    @staticmethod
    def get_accounts(billing_source=None, provider_uuid=None):
        """
        Prepare a list of accounts for the orchestrator to get CUR from.

        If billing_source is not provided all accounts will be returned, otherwise
        only the account for the provided billing_source will be returned.

        Still a work in progress, but works for now.

        Args:
            billing_source (String): Individual account to retrieve.

        Returns:
            [CostUsageReportAccount] (all), [CostUsageReportAccount] (polling only)

        """
        all_accounts = []
        polling_accounts = []
        try:
            all_accounts = AccountsAccessor().get_accounts(provider_uuid)
        except AccountsAccessorError as error:
            LOG.error("Unable to get accounts. Error: %s", str(error))

        if billing_source:
            for account in all_accounts:
                if billing_source == account.get("billing_source"):
                    all_accounts = [account]

        for account in all_accounts:
            if disable_cloud_source_processing(account.get("schema_name")) and not provider_uuid:
                LOG.info(f"Cloud source processing disabled for {account.get('schema_name')}")
<<<<<<< HEAD
            elif AccountsAccessor().is_polling_account(account):
                polling_accounts.append(account)
=======
                continue
            if disable_source(provider_uuid):
                continue
            else:
                if AccountsAccessor().is_polling_account(account):
                    polling_accounts.append(account)
>>>>>>> 45d4573a

        return all_accounts, polling_accounts

    def get_reports(self, provider_uuid):
        """
        Get months for provider to process.

        Args:
            (String) provider uuid to determine if initial setup is complete.

        Returns:
            (List) List of datetime objects.

        """
        with ProviderDBAccessor(provider_uuid=provider_uuid) as provider_accessor:
            reports_processed = provider_accessor.get_setup_complete()

        if self.bill_date:
            if self.ingress_reports:
                bill_date = f"{self.bill_date}01"
                return [self.date_accessor.get_billing_month_start(bill_date)]
            return [self.date_accessor.get_billing_month_start(self.bill_date)]

        if Config.INGEST_OVERRIDE or not reports_processed:
            number_of_months = Config.INITIAL_INGEST_NUM_MONTHS
        else:
            number_of_months = 2

        return sorted(self.date_accessor.get_billing_months(number_of_months), reverse=True)

    def start_manifest_processing(self, account_info, report_month):  # noqa: C901
        """
        Start processing an account's manifest for the specified report_month.

        Args:
            (String) credentials - credentials object
            (String) data_source - report storage location
            (String) schema_name - db tenant
            (String) provider_uuid - provider unique identifier
            (Date)   report_month - month to get latest manifest

        Returns:
            ({}) Dictionary containing the following keys:
                manifest_id - (String): Manifest ID for ReportManifestDBAccessor
                assembly_id - (String): UUID identifying report file
                compression - (String): Report compression format
                files       - ([{"key": full_file_path "local_file": "local file name"}]): List of report files.
            (Boolean) - Whether we are processing this manifest
        """
        # Switching initial ingest to use priority queue for QE tests based on QE_SCHEMA flag
        provider_type = account_info["provider_type"]
        provider_uuid = account_info["provider_uuid"]

        if self.queue_name is not None and self.provider_uuid is not None:
            SUMMARY_QUEUE = self.queue_name
            REPORT_QUEUE = self.queue_name
            HCS_Q = self.queue_name
        else:
            SUMMARY_QUEUE = SUMMARIZE_REPORTS_QUEUE
            REPORT_QUEUE = GET_REPORT_FILES_QUEUE
            HCS_Q = HCS_QUEUE
        reports_tasks_queued = False
        downloader = ReportDownloader(account_info=account_info, ingress_reports=self.ingress_reports)
        # only GCP and OCI return more than one manifest at the moment.
        manifest_list = downloader.download_manifest(report_month)
        report_tasks = []
        for manifest in manifest_list:
            tracing_id = manifest.get("assembly_id", manifest.get("request_id", "no-request-id"))
            report_files = manifest.get("files", [])
            filenames = [file.get("local_file") for file in report_files]
            LOG.info(log_json(tracing_id, f"Report with manifest {tracing_id} contains the files: {filenames}"))

            if manifest:
                LOG.debug("Saving all manifest file names.")
                record_all_manifest_files(
                    manifest["manifest_id"],
                    [report.get("local_file") for report in manifest.get("files", [])],
                    tracing_id,
                )

            LOG.info(log_json(tracing_id, f"Found Manifests: {str(manifest)}"))

            if not report_files:
                continue

            last_report_file = report_files[-1]
            for report_file in report_files:
                local_file = report_file["local_file"]
                report_file = report_file["key"]

                # Check if report file is complete or in progress.
                if record_report_status(manifest["manifest_id"], local_file, "no_request"):
                    LOG.info(log_json(tracing_id, f"{local_file} was already processed"))
                    continue

                cache_key = f"{provider_uuid}:{report_file}"
                if self.worker_cache.task_is_running(cache_key):
                    LOG.info(log_json(tracing_id, f"{local_file} process is in progress"))
                    continue

                report_context = manifest.copy()
                report_context["current_file"] = report_file
                report_context["local_file"] = local_file
                report_context["key"] = report_file
                report_context["request_id"] = tracing_id

                if (
                    provider_type
                    in [
                        Provider.PROVIDER_OCP,
                        Provider.PROVIDER_GCP,
                        Provider.PROVIDER_OCI,
                        Provider.PROVIDER_OCI_LOCAL,
                    ]
                    or report_file == last_report_file
                ):
                    # This create_table flag is used by the ParquetReportProcessor
                    # to create a Hive/Trino table.
                    # To reduce the number of times we check Trino/Hive tables, we just do this
                    # on the final file of the set.
                    report_context["create_table"] = True

                # this is used to create bills for previous months on GCP
                if provider_type in [Provider.PROVIDER_GCP, Provider.PROVIDER_GCP_LOCAL]:
                    if assembly_id := manifest.get("assembly_id", None):
                        report_month = assembly_id.split("|")[0]

                report_context["report_month"] = report_month
                report_tasks.append(
                    get_report_files.s(
                        account_info,
                        report_context,
                        tracing_id=tracing_id,
                        ingress_reports=self.ingress_reports,
                        ingress_reports_uuid=self.ingress_report_uuid,
                    ).set(queue=REPORT_QUEUE)
                )
                LOG.info(log_json(tracing_id, "download queued", context=report_context))

        manifest_list = [manifest.get("manifest_id") for manifest in manifest_list]
        if not report_tasks:
            return manifest_list, reports_tasks_queued

        if self._summarize_reports:
            reports_tasks_queued = True
            hcs_task = collect_hcs_report_data_from_manifest.s().set(queue=HCS_Q)
            summary_task = summarize_reports.s(
                manifest_list=manifest_list, ingress_report_uuid=self.ingress_report_uuid
            ).set(queue=SUMMARY_QUEUE)
            async_id = chord(report_tasks, group(summary_task, hcs_task))()
        else:
            async_id = group(report_tasks)()
        LOG.info(log_json(tracing_id, f"Manifest Processing Async ID: {async_id}"))

        return manifest_list, reports_tasks_queued

    def prepare(self):
        """
        Select the correct prepare function based on source type for processing each account.

        """
        for account in self._polling_accounts:
            try:
                preparer = self.get_preparer(account)
                preparer(account)
            except ReportDownloaderError as err:
                LOG.warning(f"unable to download manifest: error: {err}")
            except Exception as err:
                # Broad exception catching is important here because any errors thrown can
                # block all subsequent account processing.
                LOG.error(f"unexpected manifest processing error: {err}")

    def get_preparer(self, account):
        if account["provider_type"] in [
            Provider.PROVIDER_OCI,
            Provider.PROVIDER_OCI_LOCAL,
            Provider.PROVIDER_GCP,
            Provider.PROVIDER_GCP_LOCAL,
        ]:
            return self.prepare_continuous_report_sources
        return self.prepare_monthly_report_sources

    def prepare_monthly_report_sources(self, account):
        """
        Prepare processing for source types that have monthly billing reports AWS/Azure.

        Scans the database for providers that have reports that need to be processed.
        Any report it finds are queued to the appropriate celery task to download
        and process those reports.
        """
        provider_uuid = account["provider_uuid"]
        accounts_labeled = False
        report_months = self.get_reports(provider_uuid)
        for month in report_months:
            LOG.info("Getting %s report files for account (provider uuid): %s", month.strftime("%B %Y"), provider_uuid)
            _, reports_tasks_queued = self.start_manifest_processing(account, report_month=month)

            # update labels
            if reports_tasks_queued and not accounts_labeled:
                LOG.info("Running AccountLabel to get account aliases.")
                labeler = AccountLabel(
                    auth=account.get("credentials"),
                    schema=account.get("schema_name"),
                    provider_type=account.get("provider_type"),
                )
                account_number, label = labeler.get_label_details()
                accounts_labeled = True
                if account_number:
                    LOG.info("Account: %s Label: %s updated.", account_number, label)

    def prepare_continuous_report_sources(self, account):
        """
        Prepare processing for source types that have continious reports GCP/OCI.

        Scans the database for providers that have reports that need to be processed.
        Any report it finds are queued to the appropriate celery task to download
        and process those reports.
        """
        provider_uuid = account["provider_uuid"]
        LOG.info("Getting latest report files for account (provider uuid): %s", provider_uuid)
        dh = DateHelper()
        if self.ingress_reports:
            start_date = self.date_accessor.get_billing_month_start(f"{self.bill_date}01")
        else:
            start_date = dh.today
        account["report_month"] = start_date

        self.start_manifest_processing(account, report_month=start_date)
        LOG.info("Completed latest report files for account (provider uuid): %s", provider_uuid)

    def remove_expired_report_data(self, simulate=False):
        """
        Remove expired report data for each account.

        Args:
            simulate (Boolean) Simulate report data removal

        Returns:
            (celery.result.AsyncResult) Async result for deletion request.

        """
        async_results = []
        for account in self._accounts:
            LOG.info("Calling remove_expired_data with account: %s", account)
            async_result = remove_expired_data.delay(
                schema_name=account.get("schema_name"), provider=account.get("provider_type"), simulate=simulate
            )
            LOG.info(
                "Expired data removal queued - schema_name: %s, Task ID: %s",
                account.get("schema_name"),
                str(async_result),
            )
            async_results.append({"schema": account.get("schema_name"), "async_id": str(async_result)})
        return async_results<|MERGE_RESOLUTION|>--- conflicted
+++ resolved
@@ -95,18 +95,13 @@
 
         for account in all_accounts:
             if disable_cloud_source_processing(account.get("schema_name")) and not provider_uuid:
-                LOG.info(f"Cloud source processing disabled for {account.get('schema_name')}")
-<<<<<<< HEAD
-            elif AccountsAccessor().is_polling_account(account):
-                polling_accounts.append(account)
-=======
+                LOG.info(f"Cloud source processing disabled for schema {account.get('schema_name')}")
                 continue
             if disable_source(provider_uuid):
+                LOG.info(f"Cloud source processing disabled for provider_uuid {provider_uuid}")
                 continue
-            else:
-                if AccountsAccessor().is_polling_account(account):
-                    polling_accounts.append(account)
->>>>>>> 45d4573a
+            if AccountsAccessor().is_polling_account(account):
+                polling_accounts.append(account)
 
         return all_accounts, polling_accounts
 
