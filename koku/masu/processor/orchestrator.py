#
# Copyright 2021 Red Hat Inc.
# SPDX-License-Identifier: Apache-2.0
#
"""Report Processing Orchestrator."""
import logging

from celery import chain
from celery import chord
from celery import group

from api.common import log_json
from api.models import Provider
from api.utils import DateHelper
from hcs.tasks import collect_hcs_report_data_from_manifest
from hcs.tasks import HCS_QUEUE
from masu.config import Config
from masu.external.account_label import AccountLabel
from masu.external.accounts_accessor import AccountsAccessor
from masu.external.accounts_accessor import AccountsAccessorError
from masu.external.date_accessor import DateAccessor
from masu.external.report_downloader import ReportDownloader
from masu.external.report_downloader import ReportDownloaderError
from masu.processor import is_cloud_source_processing_disabled
from masu.processor import is_customer_large
from masu.processor import is_source_disabled
from masu.processor.tasks import get_report_files
from masu.processor.tasks import GET_REPORT_FILES_QUEUE
from masu.processor.tasks import GET_REPORT_FILES_QUEUE_XL
from masu.processor.tasks import populate_ocp_on_cloud_parquet
from masu.processor.tasks import record_all_manifest_files
from masu.processor.tasks import record_report_status
from masu.processor.tasks import remove_expired_data
from masu.processor.tasks import summarize_reports
from masu.processor.tasks import SUMMARIZE_REPORTS_QUEUE
from masu.processor.tasks import SUMMARIZE_REPORTS_QUEUE_XL
from masu.processor.worker_cache import WorkerCache
from masu.util.common import check_setup_complete
from subs.tasks import extract_subs_data_from_reports
from subs.tasks import SUBS_EXTRACTION_QUEUE

LOG = logging.getLogger(__name__)


class Orchestrator:
    """
    Orchestrator for report processing.

    Top level object which is responsible for:
    * Maintaining a current list of accounts
    * Ensuring that reports are downloaded and processed for all accounts.

    """

    def __init__(
        self,
        billing_source=None,
        provider_uuid=None,
        provider_type=None,
        scheduled=False,
        bill_date=None,
        queue_name=None,
        **kwargs,
    ):
        """
        Orchestrator for processing.

        Args:
            billing_source (String): Individual account to retrieve.

        """
        self.worker_cache = WorkerCache()
        self.billing_source = billing_source
        self.bill_date = bill_date
        self.provider_uuid = provider_uuid
        self.provider_type = provider_type
        self.scheduled = scheduled
        self.queue_name = queue_name
        self.ingress_reports = kwargs.get("ingress_reports")
        self.ingress_report_uuid = kwargs.get("ingress_report_uuid")
        self._accounts, self._polling_accounts = self.get_accounts(
            self.billing_source,
            self.provider_uuid,
            self.provider_type,
            self.scheduled,
        )
        self._summarize_reports = kwargs.get("summarize_reports", True)

    @staticmethod
    def get_accounts(billing_source=None, provider_uuid=None, provider_type=None, scheduled=False):
        """
        Prepare a list of accounts for the orchestrator to get CUR from.

        If billing_source is not provided all accounts will be returned, otherwise
        only the account for the provided billing_source will be returned.

        Still a work in progress, but works for now.

        Args:
            billing_source (String): Individual account to retrieve.
            provider_uuid  (String): Individual provider UUID.
            provider_type  (String): Specific provider type.

        Returns:
            [CostUsageReportAccount] (all), [CostUsageReportAccount] (polling only)

        """
        all_accounts = []
        polling_accounts = []
        try:
            all_accounts = AccountsAccessor().get_accounts(provider_uuid, provider_type, scheduled)
        except AccountsAccessorError as error:
            LOG.error("Unable to get accounts. Error: %s", str(error))

        if billing_source:
            for account in all_accounts:
                if billing_source == account.get("billing_source"):
                    all_accounts = [account]

        for account in all_accounts:
            schema_name = account.get("schema_name")
            if is_cloud_source_processing_disabled(schema_name) and not provider_uuid:
                LOG.info(log_json("get_accounts", msg="processing disabled for schema", schema=schema_name))
                continue
            if is_source_disabled(provider_uuid):
                LOG.info(
                    log_json(
                        "get_accounts",
                        msg="processing disabled for source",
                        schema=schema_name,
                        provider_uuid=provider_uuid,
                    )
                )
                continue

            if AccountsAccessor().is_polling_account(account):
                polling_accounts.append(account)

        return all_accounts, polling_accounts

    def get_reports(self, provider_uuid):
        """
        Get months for provider to process.

        Args:
            (String) provider uuid to determine if initial setup is complete.

        Returns:
            (List) List of datetime objects.

        """
        if self.bill_date:
            if self.ingress_reports:
                bill_date = f"{self.bill_date}01"
                return [DateAccessor().get_billing_month_start(bill_date)]
            return [DateAccessor().get_billing_month_start(self.bill_date)]

        if Config.INGEST_OVERRIDE or not check_setup_complete(provider_uuid):
            number_of_months = Config.INITIAL_INGEST_NUM_MONTHS
        else:
            number_of_months = 2

        return sorted(DateAccessor().get_billing_months(number_of_months), reverse=True)

    def start_manifest_processing(  # noqa: C901
        self, customer_name, credentials, data_source, provider_type, schema_name, provider_uuid, report_month
    ):
        """
        Start processing an account's manifest for the specified report_month.

        Args:
            (String) customer_name - customer name
            (String) credentials - credentials object
            (String) data_source - report storage location
            (String) schema_name - db tenant
            (String) provider_uuid - provider unique identifier
            (Date)   report_month - month to get latest manifest

        Returns:
            ({}) Dictionary containing the following keys:
                manifest_id - (String): Manifest ID for ReportManifestDBAccessor
                assembly_id - (String): UUID identifying report file
                compression - (String): Report compression format
                files       - ([{"key": full_file_path "local_file": "local file name"}]): List of report files.
            (Boolean) - Whether we are processing this manifest
        """
        # Switching initial ingest to use priority queue for QE tests based on QE_SCHEMA flag
        if self.queue_name is not None and self.provider_uuid is not None:
            SUMMARY_QUEUE = self.queue_name
            REPORT_QUEUE = self.queue_name
            HCS_Q = self.queue_name
        else:
            SUMMARY_QUEUE = SUMMARIZE_REPORTS_QUEUE
            REPORT_QUEUE = GET_REPORT_FILES_QUEUE
            HCS_Q = HCS_QUEUE
            if is_customer_large(schema_name):
                SUMMARY_QUEUE = SUMMARIZE_REPORTS_QUEUE_XL
                REPORT_QUEUE = GET_REPORT_FILES_QUEUE_XL
        reports_tasks_queued = False
        downloader = ReportDownloader(
            customer_name=customer_name,
            credentials=credentials,
            data_source=data_source,
            provider_type=provider_type,
            provider_uuid=provider_uuid,
            report_name=None,
            ingress_reports=self.ingress_reports,
        )
        # only GCP and OCI return more than one manifest at the moment.
        manifest_list = downloader.download_manifest(report_month)
        report_tasks = []
        for manifest in manifest_list:
            tracing_id = manifest.get("assembly_id", manifest.get("request_id", "no-request-id"))
            report_files = manifest.get("files", [])
            filenames = [file.get("local_file") for file in report_files]
            LOG.info(
                log_json(tracing_id, msg=f"manifest {tracing_id} contains the files: {filenames}", schema=schema_name)
            )

            if manifest:
                LOG.debug("Saving all manifest file names.")
                record_all_manifest_files(
                    manifest["manifest_id"],
                    [report.get("local_file") for report in manifest.get("files", [])],
                    tracing_id,
                )

            LOG.info(log_json(tracing_id, msg="found manifests", context=manifest, schema=schema_name))

            last_report_index = len(report_files) - 1
            for i, report_file_dict in enumerate(report_files):
                local_file = report_file_dict.get("local_file")
                report_file = report_file_dict.get("key")

                # Check if report file is complete or in progress.
                if record_report_status(manifest["manifest_id"], local_file, "no_request"):
                    LOG.info(
                        log_json(tracing_id, msg="file was already processed", filename=local_file, schema=schema_name)
                    )
                    continue

                cache_key = f"{provider_uuid}:{report_file}"
                if self.worker_cache.task_is_running(cache_key):
                    LOG.info(
                        log_json(
                            tracing_id, msg="file processing is in progress", filename=local_file, schema=schema_name
                        )
                    )
                    continue

                report_context = manifest.copy()
                report_context["current_file"] = report_file
                report_context["local_file"] = local_file
                report_context["key"] = report_file
                report_context["request_id"] = tracing_id

                if (
                    provider_type
                    in [
                        Provider.PROVIDER_OCP,
                        Provider.PROVIDER_GCP,
                        Provider.PROVIDER_OCI,
                        Provider.PROVIDER_OCI_LOCAL,
                    ]
                    or i == last_report_index
                ):
                    # This create_table flag is used by the ParquetReportProcessor
                    # to create a Hive/Trino table.
                    # To reduce the number of times we check Trino/Hive tables, we just do this
                    # on the final file of the set.
                    report_context["create_table"] = True

                # this is used to create bills for previous months on GCP
                if provider_type in [Provider.PROVIDER_GCP, Provider.PROVIDER_GCP_LOCAL]:
                    if assembly_id := manifest.get("assembly_id"):
                        report_month = assembly_id.split("|")[0]
                elif provider_type == Provider.PROVIDER_OCP:
                    # The report month is used in the metadata of OCP files in s3.
                    # Setting the report_month to the start date allows us to
                    # delete the correct data for daily operator files
                    report_month = manifest.get("start")
                # add the tracing id to the report context
                # This defaults to the celery queue
                LOG.info(log_json(tracing_id, msg="queueing download", schema=schema_name))
                report_tasks.append(
                    get_report_files.s(
                        customer_name,
                        credentials,
                        data_source,
                        provider_type,
                        schema_name,
                        provider_uuid,
                        report_month,
                        report_context,
                        tracing_id=tracing_id,
                        ingress_reports=self.ingress_reports,
                        ingress_reports_uuid=self.ingress_report_uuid,
                    ).set(queue=REPORT_QUEUE)
                )
                LOG.info(log_json(tracing_id, msg="download queued", schema=schema_name))

        manifest_list = [manifest.get("manifest_id") for manifest in manifest_list]
        if report_tasks:
            ocp_on_cloud_parquet = populate_ocp_on_cloud_parquet.s(
                provider_type=provider_type,
                schema_name=schema_name,
                provider_uuid=provider_uuid,
                tracing_id=tracing_id,
            )
            if self._summarize_reports:
                reports_tasks_queued = True
                hcs_task = collect_hcs_report_data_from_manifest.s().set(queue=HCS_Q)
                summary_task = summarize_reports.s(
                    manifest_list=manifest_list, ingress_report_uuid=self.ingress_report_uuid
                ).set(queue=SUMMARY_QUEUE)
<<<<<<< HEAD
                async_id = chord(report_tasks, chain(ocp_on_cloud_parquet, group(summary_task, hcs_task)))()
=======
                subs_task = extract_subs_data_from_reports.s().set(queue=SUBS_EXTRACTION_QUEUE)
                async_id = chord(report_tasks, group(summary_task, hcs_task, subs_task))()
>>>>>>> 067942b7
            else:
                async_id = group(report_tasks)()
            LOG.info(log_json(tracing_id, msg=f"Manifest Processing Async ID: {async_id}", schema=schema_name))

        return manifest_list, reports_tasks_queued

    def prepare(self):
        """
        Select the correct prepare function based on source type for processing each account.

        """
        for account in self._polling_accounts:
            provider_uuid = account.get("provider_uuid")
            provider_type = account.get("provider_type")

            if provider_type in [
                Provider.PROVIDER_OCI,
                Provider.PROVIDER_OCI_LOCAL,
                Provider.PROVIDER_GCP,
                Provider.PROVIDER_GCP_LOCAL,
            ]:
                self.prepare_continuous_report_sources(account, provider_uuid)
            else:
                self.prepare_monthly_report_sources(account, provider_uuid)

    def prepare_monthly_report_sources(self, account, provider_uuid):
        """
        Prepare processing for source types that have monthly billing reports AWS/Azure.

        Scans the database for providers that have reports that need to be processed.
        Any report it finds are queued to the appropriate celery task to download
        and process those reports.
        """
        tracing_id = provider_uuid
        schema = account.get("schema_name")
        accounts_labeled = False
        report_months = self.get_reports(provider_uuid)
        for month in report_months:
            LOG.info(
                log_json(
                    tracing_id,
                    msg=f"getting {month.strftime('%B %Y')} report files",
                    schema=schema,
                    provider_uuid=provider_uuid,
                )
            )
            account["report_month"] = month
            try:
                LOG.info(
                    log_json(
                        tracing_id, msg="starting manifest processing", schema=schema, provider_uuid=provider_uuid
                    )
                )
                _, reports_tasks_queued = self.start_manifest_processing(**account)
                LOG.info(
                    log_json(
                        tracing_id,
                        msg=f"manifest processing tasks queued: {reports_tasks_queued}",
                        schema=schema,
                        provider_uuid=provider_uuid,
                    )
                )

                # update labels
                if reports_tasks_queued and not accounts_labeled:
                    LOG.info(
                        log_json(
                            tracing_id,
                            msg="running AccountLabel to get account aliases",
                            schema=schema,
                            provider_uuid=provider_uuid,
                        )
                    )
                    labeler = AccountLabel(
                        auth=account.get("credentials"),
                        schema=account.get("schema_name"),
                        provider_type=account.get("provider_type"),
                    )
                    account_number, label = labeler.get_label_details()
                    accounts_labeled = True
                    if account_number:
                        LOG.info(
                            log_json(
                                tracing_id,
                                msg="account labels updated",
                                schema=schema,
                                provider_uuid=provider_uuid,
                                account=account_number,
                                label=label,
                            )
                        )

            except ReportDownloaderError as err:
                LOG.warning(f"Unable to download manifest for provider: {provider_uuid}. Error: {str(err)}.")
                continue
            except Exception as err:
                # Broad exception catching is important here because any errors thrown can
                # block all subsequent account processing.
                LOG.error(f"Unexpected manifest processing error for provider: {provider_uuid}. Error: {str(err)}.")
                continue

    def prepare_continuous_report_sources(self, account, provider_uuid):
        """
        Prepare processing for source types that have continious reports GCP/OCI.

        Scans the database for providers that have reports that need to be processed.
        Any report it finds are queued to the appropriate celery task to download
        and process those reports.
        """
        tracing_id = provider_uuid
        schema = account.get("schema_name")
        LOG.info(log_json(tracing_id, msg="getting latest report files", schema=schema, provider_uuid=provider_uuid))
        dh = DateHelper()
        if self.ingress_reports:
            start_date = DateAccessor().get_billing_month_start(f"{self.bill_date}01")
        else:
            start_date = dh.today
        account["report_month"] = start_date
        try:
            LOG.info(
                log_json(tracing_id, msg="starting manifest processing", schema=schema, provider_uuid=provider_uuid)
            )
            _, reports_tasks_queued = self.start_manifest_processing(**account)
            LOG.info(
                log_json(
                    tracing_id,
                    msg=f"manifest processing tasks queued: {reports_tasks_queued}",
                    schema=schema,
                    provider_uuid=provider_uuid,
                )
            )
        except ReportDownloaderError as err:
            LOG.warning(f"Unable to download manifest for provider: {provider_uuid}. Error: {str(err)}.")
        except Exception as err:
            # Broad exception catching is important here because any errors thrown can
            # block all subsequent account processing.
            LOG.error(f"Unexpected manifest processing error for provider: {provider_uuid}. Error: {str(err)}.")

    def remove_expired_report_data(self, simulate=False):
        """
        Remove expired report data for each account.

        Args:
            simulate (Boolean) Simulate report data removal

        Returns:
            (celery.result.AsyncResult) Async result for deletion request.

        """
        async_results = []
        for account in self._accounts:
            LOG.info("Calling remove_expired_data with account: %s", account)
            async_result = remove_expired_data.delay(
                schema_name=account.get("schema_name"), provider=account.get("provider_type"), simulate=simulate
            )
            LOG.info(
                "Expired data removal queued - schema_name: %s, Task ID: %s",
                account.get("schema_name"),
                str(async_result),
            )
            async_results.append({"customer": account.get("customer_name"), "async_id": str(async_result)})
        return async_results<|MERGE_RESOLUTION|>--- conflicted
+++ resolved
@@ -313,12 +313,8 @@
                 summary_task = summarize_reports.s(
                     manifest_list=manifest_list, ingress_report_uuid=self.ingress_report_uuid
                 ).set(queue=SUMMARY_QUEUE)
-<<<<<<< HEAD
-                async_id = chord(report_tasks, chain(ocp_on_cloud_parquet, group(summary_task, hcs_task)))()
-=======
                 subs_task = extract_subs_data_from_reports.s().set(queue=SUBS_EXTRACTION_QUEUE)
-                async_id = chord(report_tasks, group(summary_task, hcs_task, subs_task))()
->>>>>>> 067942b7
+                async_id = chord(report_tasks, chain(ocp_on_cloud_parquet, group(summary_task, hcs_task, subs_task)))()                
             else:
                 async_id = group(report_tasks)()
             LOG.info(log_json(tracing_id, msg=f"Manifest Processing Async ID: {async_id}", schema=schema_name))
