--- conflicted
+++ resolved
@@ -30,13 +30,7 @@
 from masu.util.aws.common import copy_local_report_file_to_s3_bucket
 from masu.util.common import get_path_prefix
 from providers.gcp.provider import GCPProvider
-<<<<<<< HEAD
-
-# from masu.external.downloader.report_downloader_base import ReportDownloaderWarning
-=======
 from providers.gcp.provider import RESOURCE_LEVEL_EXPORT_NAME
-from reporting_common.models import CostUsageReportStatus
->>>>>>> 12d61842
 
 DATA_DIR = Config.TMP_DIR
 LOG = logging.getLogger(__name__)
@@ -87,6 +81,7 @@
             )
             daily_file_names.append(day_filepath)
         return daily_file_names
+
 
 class GCPReportDownloaderError(Exception):
     """GCP Report Downloader error."""
@@ -459,12 +454,7 @@
             self.context,
         )
 
-<<<<<<< HEAD
-        # Note: using filename as our etag for now
-        return full_local_path, filename, dh.today, file_names
-=======
         return full_local_path, self.etag, dh.today, file_names, {}
->>>>>>> 12d61842
 
     def _get_local_directory_path(self):
         """
