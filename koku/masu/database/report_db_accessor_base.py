--- conflicted
+++ resolved
@@ -169,17 +169,16 @@
         null_filters = null_filters or {}  # convert None -> dict
 
         tmp_sql = """
-DELETE FROM {{schema | sqlsafe}}.{{table | sqlsafe}}
-    WHERE usage_start >= {{start_date}}
-    AND usage_start <= {{end_date}}
-    {% for k, v in filters.items() -%}
-        AND {{ k | sqlsafe }} = {{ v }}
-    {% endfor -%}
-    {% for k, v in null_filters.items() -%}
-        AND {{ k | sqlsafe }} {{ v | sqlsafe }}
-    {% endfor -%}
+            DELETE FROM {{schema | sqlsafe}}.{{table | sqlsafe}}
+                WHERE usage_start >= {{start_date}}
+                AND usage_start <= {{end_date}}
+                {% for k, v in filters.items() -%}
+                    AND {{ k | sqlsafe }} = {{ v }}
+                {% endfor -%}
+                {% for k, v in null_filters.items() -%}
+                    AND {{ k | sqlsafe }} {{ v | sqlsafe }}
+                {% endfor -%}
         """
-<<<<<<< HEAD
         tmp_sql_params = {
             "schema": self.schema,
             "table": table,
@@ -189,20 +188,6 @@
             "null_filters": null_filters,
         }
         self._prepare_and_execute_raw_sql_query(table, tmp_sql, tmp_sql_params, operation="DELETE")
-=======
-        if filters:
-            filter_list = [f"AND {k} = %({k})s" for k in filters]
-            sql += "\n".join(filter_list)
-        else:
-            filters = {}
-        if null_filters:
-            filter_list = [f"AND {column} {null_filter}" for column, null_filter in null_filters.items()]
-            sql += "\n".join(filter_list)
-        filters["start_date"] = start_date
-        filters["end_date"] = end_date
-
-        self._execute_raw_sql_query(table, sql, bind_params=filters, operation="DELETE")
->>>>>>> 1c4bf687
 
     def truncate_partition(self, partition_name):
         """Issue a TRUNCATE command on a specific partition of a table"""
